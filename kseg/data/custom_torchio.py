--- conflicted
+++ resolved
@@ -241,12 +241,7 @@
 class NDTransform(torchio.Transform):
     """Extends torchio Transform class to support n-dimensional tensors."""
 
-<<<<<<< HEAD
-    def __init__(self, *args, **kwargs) -> None:
-        """Initialization of the NDTransform class."""
-        super().__init__(*args, **kwargs)
-=======
-    def __init__(self, exclude_label: bool = False) -> None:
+    def __init__(self, exclude_label: bool = False, *args, **kwargs) -> None:
         """Initialization of the NDTransform class.
 
         Args:
@@ -256,9 +251,8 @@
         Returns:
             None.
         """
-        super().__init__()
+        super().__init__(*args, **kwargs)
         self.exclude_label = exclude_label
->>>>>>> babcdc16
 
     def __call__(self, data):
         """Overrides the torchio.Transform __call__ method."""
@@ -296,7 +290,14 @@
 
         return output
 
-<<<<<<< HEAD
+    def get_images(self, subject: torchio.Subject) -> List[torchio.Image]:
+        images = subject.get_images(
+            intensity_only=self.exclude_label,
+            include=self.include,
+            exclude=self.exclude,
+        )
+        return images
+
     @staticmethod
     def parse_bounds(bounds_parameters):
         """Custom parse_bounds that ignores the length of bounds parameter to
@@ -336,11 +337,6 @@
     def get_images(self, subject: Subject) -> List[Image]:
         images = subject.get_images(
             intensity_only=False,
-=======
-    def get_images(self, subject: torchio.Subject) -> List[torchio.Image]:
-        images = subject.get_images(
-            intensity_only=self.exclude_label,
->>>>>>> babcdc16
             include=self.include,
             exclude=self.exclude,
         )
